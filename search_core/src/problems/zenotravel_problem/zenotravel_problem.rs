use std::collections::HashMap;
use crate::problems::problem::Problem;
use crate::search::{action::Action, state::StateTrait, state::Value};
use ordered_float::OrderedFloat;
use serde::{Deserialize, Serialize};
use serde_json::Value as JsonValue;
use std::collections::HashMap;
use std::fs;
use ordered_float::OrderedFloat;

#[derive(Debug, Clone, PartialEq, Eq, Serialize, Deserialize)]
pub struct State {
    /// Number of cities in the problem.
    pub num_cities: i32,

    pub airplanes: Vec<Airplane>,

    /// Distances between cities.
    /// The key is a tuple (city1, city2) and the value is the distance between them.
    pub distances: HashMap<(i32, i32), i32>,

    //The persons in the problem
    pub persons: Vec<Person>,

    /// The total fuel used so far.
    pub total_fuel_used: i32,

    /// The total time elapsed (this value can be a float).
    pub total_time: OrderedFloat<f64>,
}

impl State {}

impl StateTrait for State {}

#[derive(Debug, Clone, PartialEq, Eq, Serialize, Deserialize)]
pub struct Airplane {
    /// Unique identifier for the airplane.
    pub index: i32,

    /// Slow attributes.
    pub slow_burn: i32,
    pub slow_speed: i32,

    /// Fast attributes.
    pub fast_burn: i32,
    pub fast_speed: i32,

    /// Capacity attributes.
    pub capacity: i32,
    pub fuel: i32,

    /// Miscellaneous attributes.
    pub location: i32,
    pub zoom_limit: i32,
    pub onboard: i32,
}
<<<<<<< HEAD
#[derive(Debug, Clone, PartialEq, Eq, Serialize, Deserialize)]
pub struct MinimizeCondition {
    pub fuel: i32,
    pub time: i32,
}
=======

>>>>>>> 51e2a21c
#[derive(Debug, Clone, PartialEq, Eq, Serialize, Deserialize)]
pub struct Person {
    /// -1 if he is on airplane
    pub location: i32,
    /// -1 if on the ground
    pub on_airplane: i32,
}

#[derive(Debug, Clone, PartialEq, Eq, Serialize, Deserialize)]
pub struct Goal {
    pub airplanes: Vec<(i32, i32)>,
    pub persons: Vec<(i32, i32)>,
}

#[derive(Debug, Clone, PartialEq, Eq, Serialize, Deserialize)]
pub struct ZenoTravelProblem {
    pub goal: Goal,
    pub minimize: MinimizeCondition,
}

impl ZenoTravelProblem {
    pub fn get_refuel_actions(state: &State) -> Vec<Action> {
        let mut actions = Vec::new();
        // Iterate directly over each airplane in the vector.
        for airplane in &state.airplanes {
            let mut parameters = std::collections::HashMap::new();
            let action_name = format!("refuel_airplane{}", airplane.index);
            parameters.insert("refuel".to_string(), Value::Text("refuel".to_string()));
            parameters.insert("airplane".to_string(), Value::Int(airplane.index));
            actions.push(Action::new(action_name, 1, parameters));
        }
        actions
    }

    pub fn get_possible_board_persons(state: &State) -> Vec<Action> {
        let mut actions = Vec::new();

        // Iterate over persons with their indices.
        for (j, person) in state.persons.iter().enumerate() {
            // Only consider persons who are on the ground (i.e. on_airpane == -1).
            if person.on_airplane == -1 {
                // Iterate over each airplane in the vector.
                for airplane in &state.airplanes {
                    // Check if the airplane is at the same location as the person.
                    if airplane.location == person.location {
                        let mut parameters = std::collections::HashMap::new();
                        // Create an action name using the person's index (j) and the airplane's unique index.
                        let action_name =
                            format!("board_person{}_to_airplane{}", j, airplane.index);
                        parameters.insert("board".to_string(), Value::Text("board".to_string()));
                        parameters.insert("person".to_string(), Value::Int(j as i32));
                        parameters.insert("airplane".to_string(), Value::Int(airplane.index));

                        // Add the action to the list.
                        actions.push(Action::new(action_name, 1, parameters));
                    }
                }
            }
        }

        actions
    }

    pub fn get_possible_debark_persons(state: &State) -> Vec<Action> {
        let mut actions = Vec::new();

        // Iterate over persons with their indices.
        for (j, person) in state.persons.iter().enumerate() {
            // Only consider persons who are not already on a plane.
            if person.on_airplane != -1 {
                // Iterate over each airplane in the vector.
                for airplane in &state.airplanes {
                    // Check if the airplane is at the same location as the person.
                    if airplane.index == person.on_airplane {
                        let mut parameters = std::collections::HashMap::new();
                        // Create an action name using the person's index (j) and the airplane's unique index.
                        let action_name =
                            format!("debark_person{}_from_airplane{}", j, airplane.index);
                        parameters.insert("debark".to_string(), Value::Text("debark".to_string()));
                        parameters.insert("person".to_string(), Value::Int(j as i32));
                        parameters.insert("airplane".to_string(), Value::Int(airplane.index));
                        parameters.insert(
                            "airplane_location".to_string(),
                            Value::Int(airplane.location),
                        );

                        // Create a new action with cost 1 and add it to the actions vector.
                        actions.push(Action::new(action_name, 1, parameters));
                    }
                }
            }
        }

        actions
    }

    pub fn get_possible_airplane_flys(&self, state: &State) -> Vec<Action> {
        let mut actions = Vec::new();

        // Iterate over each airplane in the vector.
        for airplane in &state.airplanes {
            // Iterate over all cities (destination candidates).
            for j in 0..state.num_cities {
                // Only consider flying to a city different from the airplane's current location.
                if j != airplane.location {
                    // Check for slow flight:
                    // Condition: available fuel >= (distance * slow-burn consumption rate)
                    let distance = *state.distances.get(&(airplane.location, j)).unwrap();
                    if airplane.fuel >= airplane.slow_burn * distance {
                        let mut parameters = std::collections::HashMap::new();
                        // Create an action name using the airplane's index, its current location, and destination city.
                        let action_name = format!(
                            "fly_slow_airplane{}_from{}_to_city{}",
                            airplane.index, airplane.location, j
                        );
                        parameters.insert("fly".to_string(), Value::Text("fly_slow".to_string()));
                        parameters.insert("airplane".to_string(), Value::Int(airplane.index));
                        parameters.insert("from".to_string(), Value::Int(airplane.location));
                        parameters.insert("to".to_string(), Value::Int(j));
                        parameters.insert("distance".to_string(), Value::Int(distance));
                        let total_fuel = airplane.slow_burn * distance;
                        let total_time = distance / airplane.slow_speed;
                        let cost =
                            self.minimize.fuel * total_fuel + self.minimize.time * total_time;

                        actions.push(Action::new(action_name, cost, parameters));
                    }

                    // Check for fast flight:
                    // Condition: available fuel >= (distance * fast-burn consumption rate)
                    //            and onboard count is less than or equal to the zoom limit.
                    if airplane.fuel >= airplane.fast_burn * distance
                        && airplane.onboard <= airplane.zoom_limit
                    {
                        let mut parameters = std::collections::HashMap::new();
                        let action_name = format!(
                            "fly_fast_airplane{}_from{}_to_city{}",
                            airplane.index, airplane.location, j
                        );
                        parameters.insert("fly".to_string(), Value::Text("fly_fast".to_string()));
                        parameters.insert("airplane".to_string(), Value::Int(airplane.index));
                        parameters.insert("from".to_string(), Value::Int(airplane.location));
                        parameters.insert("to".to_string(), Value::Int(j));
                        parameters.insert("distance".to_string(), Value::Int(distance));

                        let total_fuel = airplane.fast_burn * distance;
                        let total_time = distance / airplane.fast_speed;
                        let cost =
                            self.minimize.fuel * total_fuel + self.minimize.time * total_time;

                        actions.push(Action::new(action_name, cost, parameters));
                    }
                }
            }
        }

        actions
    }

    pub fn apply_refuel_action(state: &State, action: &Action) -> State {
        let mut new_state = state.clone();

        let airplane_index = match action.parameters.get("airplane") {
            Some(Value::Int(i)) => *i as usize, // Dereference and cast to usize.
            _ => panic!("Action parameters do not contain a valid airplane index."),
        };

        // Set the airplane's fuel to its capacity.
        new_state.airplanes[airplane_index].fuel = new_state.airplanes[airplane_index].capacity;

        new_state
    }

    pub fn apply_board_action(state: &State, action: &Action) -> State {
        let mut new_state = state.clone();

        let airplane_index = match action.parameters.get("airplane") {
            Some(Value::Int(i)) => *i as usize,
            _ => panic!("Action parameters do not contain a valid airplane index."),
        };

        let person_index = match action.parameters.get("person") {
            Some(Value::Int(i)) => *i as usize,
            _ => panic!("Action parameters do not contain a valid person index."),
        };

        new_state.persons[person_index].on_airplane = airplane_index as i32;
        new_state.persons[person_index].location = -1;
        new_state.airplanes[airplane_index].onboard += 1;
        new_state
    }

    pub fn apply_debark_action(state: &State, action: &Action) -> State {
        let mut new_state = state.clone();

        let airplane_index = match action.parameters.get("airplane") {
            Some(Value::Int(i)) => *i as usize,
            _ => panic!("Action parameters do not contain a valid airplane index."),
        };

        let person_index = match action.parameters.get("person") {
            Some(Value::Int(i)) => *i as usize,
            _ => panic!("Action parameters do not contain a valid person index."),
        };

        new_state.persons[person_index].on_airplane = -1;
        new_state.persons[person_index].location = new_state.airplanes[airplane_index].location;
        new_state.airplanes[airplane_index].onboard -= 1;
        new_state
    }

    pub fn apply_fast_fly_action(state: &State, action: &Action) -> State {
        let mut new_state = state.clone();
        let distance = match action.parameters.get("distance") {
            Some(Value::Int(i)) => *i,
            _ => panic!("Action parameters do not contain a valid person index."),
        };

        let airplane_index = match action.parameters.get("airplane") {
            Some(Value::Int(i)) => *i as usize,
            _ => panic!("Action parameters do not contain a valid airplane index."),
        };

        let city_location = match action.parameters.get("to") {
            Some(Value::Int(i)) => *i,
            _ => panic!("Action parameters do not contain a valid city_location."),
        };
        new_state.airplanes[airplane_index].location = city_location;
        new_state.airplanes[airplane_index].fuel -=
            new_state.airplanes[airplane_index].fast_burn * distance;
        new_state.total_fuel_used += new_state.airplanes[airplane_index].fast_burn * distance;
        new_state.total_time +=
            (distance as f64) / (new_state.airplanes[airplane_index].fast_speed as f64);
        new_state
    }

    pub fn apply_slow_fly_action(state: &State, action: &Action) -> State {
        let mut new_state = state.clone();
        let distance = match action.parameters.get("distance") {
            Some(Value::Int(i)) => *i,
            _ => panic!("Action parameters do not contain a valid person index."),
        };

        let airplane_index = match action.parameters.get("airplane") {
            Some(Value::Int(i)) => *i as usize,
            _ => panic!("Action parameters do not contain a valid airplane index."),
        };

        let city_location = match action.parameters.get("to") {
            Some(Value::Int(i)) => *i,
            _ => panic!("Action parameters do not contain a valid city_location."),
        };
        new_state.airplanes[airplane_index].location = city_location;
        new_state.airplanes[airplane_index].fuel -=
            new_state.airplanes[airplane_index].slow_burn * distance;
        new_state.total_fuel_used += new_state.airplanes[airplane_index].slow_burn * distance;
        new_state.total_time +=
            (distance as f64) / (new_state.airplanes[airplane_index].slow_speed as f64);
        new_state
    }

    pub fn apply_fly_action(state: &State, action: &Action) -> State {
        let new_state = match action.parameters.get("fly") {
            Some(Value::Text(mode)) if mode == "fly_fast" => {
                Self::apply_fast_fly_action(state, action)
            }
            Some(Value::Text(mode)) if mode == "fly_slow" => {
                Self::apply_slow_fly_action(state, action)
            }
            _ => panic!("Action parameters do not contain a valid fly parameter."),
        };
        new_state
    }
}

impl Problem for ZenoTravelProblem {
    type State = State;

    fn get_possible_actions(&self, state: &State) -> Vec<Action> {
        let mut actions = Vec::new();
        actions.extend(Self::get_refuel_actions(state));
        actions.extend(self.get_possible_airplane_flys(state));
        actions.extend(Self::get_possible_board_persons(state));
        actions.extend(Self::get_possible_debark_persons(state));
        actions
    }

    fn apply_action(&self, state: &State, action: &Action) -> State {
        // Parse the action name to determine which apply function to call
        if action.name.starts_with("refuel_") {
            Self::apply_refuel_action(state, action)
        } else if action.name.starts_with("board_") {
            Self::apply_board_action(state, action)
        } else if action.name.starts_with("debark_") {
            Self::apply_debark_action(state, action)
        } else if action.name.starts_with("fly_") {
            Self::apply_fly_action(state, action)
        } else {
            panic!("Unknown action type: {}", action.name)
        }
    }

    fn is_goal_state(&self, state: &State) -> bool {
        // Check airplane goals: For each (airplane_index, goal_city) pair,
        // verify that the airplane's current location matches the goal city.
        for &(airplane_index, goal_city) in &self.goal.airplanes {
            if state.airplanes[airplane_index as usize].location != goal_city {
                return false;
            }
        }

        // Check person goals: For each (person_index, goal_city) pair,
        // verify that the person is on the ground (on_airpane == -1) and located in the goal city.
        for &(person_index, goal_city) in &self.goal.persons {
            let person = &state.persons[person_index as usize];
            if person.on_airplane != -1 || person.location != goal_city {
                return false;
            }
        }

        true
    }

    fn heuristic(&self, _state: &State) -> f64 {
        // heuristic is imported during build time from include!("refined_heuristic.in")
        //heuristic(self, state)
        0.0
    }

    fn load_state_from_json(json_path: &str) -> (State, ZenoTravelProblem) {
        // Read the JSON file into a string.
        let json_str = fs::read_to_string(json_path).expect("Failed to read JSON file");

        // Parse the JSON string into a serde_json::Value.
        let json_value: JsonValue = serde_json::from_str(&json_str).expect("Failed to parse JSON");

        // Manually extract the "state" field.
        let state_obj = json_value
            .get("state")
            .expect("Missing 'state' field in JSON");

        // Extract number of cities.
        let num_cities = state_obj
            .get("num_cities")
            .expect("Missing num_cities")
            .as_i64()
            .expect("num_cities not an integer") as i32;

        // Extract airplanes.
        let airplanes_json = state_obj.get("airplanes").expect("Missing airplanes");
        let airplanes: Vec<Airplane> = airplanes_json
            .as_array()
            .expect("airplanes is not an object")
            .iter()
            .map(|v| serde_json::from_value(v.clone()).expect("Failed to deserialize airplane"))
            .collect();

        // Extract persons.
        let persons_json = state_obj.get("persons").expect("Missing persons");
        let persons: Vec<Person> = persons_json
            .as_array()
            .expect("airplanes is not an object")
            .iter()
            .map(|p| serde_json::from_value(p.clone()).expect("Failed to deserialize persons"))
            .collect();

        // Process distances.
        // JSON expected as:
        // "distances": {
        //   "0,0": 0,
        //   "0,1": 678,
        //   "0,2": 775,
        //   "1,0": 678,
        //   "1,1": 0,
        //   "1,2": 810,
        //   "2,0": 775,
        //   "2,1": 810,
        //   "2,2": 0
        // }
        let distances_json = state_obj.get("distances").expect("Missing distances");
        let mut distances: HashMap<(i32, i32), i32> = HashMap::new();
        if let Some(dist_obj) = distances_json.as_object() {
            for (key, value) in dist_obj {
                // The key is a string like "0,1". Split it.
                let parts: Vec<&str> = key.split(',').collect();
                if parts.len() == 2 {
                    let from = parts[0]
                        .trim()
                        .parse::<i32>()
                        .expect("Failed to parse 'from' index");
                    let to = parts[1]
                        .trim()
                        .parse::<i32>()
                        .expect("Failed to parse 'to' index");
                    let d = value.as_i64().expect("Distance not an integer") as i32;
                    distances.insert((from, to), d);
                }
            }
        }

        // Extract total_fuel_used and total_time.
        let total_fuel_used = state_obj
            .get("total_fuel_used")
            .expect("Missing total_fuel_used")
            .as_i64()
            .expect("total_fuel_used not an integer") as i32;
        let total_time_not_ordered = state_obj
            .get("total_time")
            .expect("Missing total_time")
            .as_f64()
            .expect("total_time not a float");

        // Now build the state manually.
        let state = State {
            num_cities,
            airplanes,
            distances,
            persons,
            total_fuel_used,
            total_time: ordered_float::OrderedFloat(total_time_not_ordered),
        };

        // Deserialize the problem field normally.
        let problem_obj = json_value
            .get("problem")
            .expect("Missing 'problem' field in JSON");
        let problem: ZenoTravelProblem =
            serde_json::from_value(problem_obj.clone()).expect("Failed to deserialize problem");

        (state, problem)
    }
}<|MERGE_RESOLUTION|>--- conflicted
+++ resolved
@@ -55,15 +55,13 @@
     pub zoom_limit: i32,
     pub onboard: i32,
 }
-<<<<<<< HEAD
+
 #[derive(Debug, Clone, PartialEq, Eq, Serialize, Deserialize)]
 pub struct MinimizeCondition {
     pub fuel: i32,
     pub time: i32,
 }
-=======
-
->>>>>>> 51e2a21c
+
 #[derive(Debug, Clone, PartialEq, Eq, Serialize, Deserialize)]
 pub struct Person {
     /// -1 if he is on airplane
