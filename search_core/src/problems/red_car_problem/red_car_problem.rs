<<<<<<< HEAD
use crate::search::{action::Action, state::StateTrait, state::Value};
=======
use crate::problems::problem::Problem;
use crate::search::{action::Action, state::StateTrait, state::Value};
use serde::{Deserialize, Serialize};
>>>>>>> 4925edde
use serde_json::{from_reader, Value as JsonValue};
use std::collections::HashMap;
use std::error::Error;
use std::fs::File;
use std::io::BufReader;

#[derive(Debug, Clone, PartialEq, Eq, Serialize, Deserialize)]
pub struct State {
    pub grid: Grid,
    pub vehicle_state: VehicleState,
    pub cost: i32,
}

<<<<<<< HEAD
impl State {
    fn new(row_size: usize, col_size: usize) -> Self {
        State {
            grid: Grid::new(row_size, col_size),
            vehicle_state: VehicleState::new(),
            cost: 0,
        }
    }
}
=======
impl State {}
>>>>>>> 4925edde

impl StateTrait for State {}

#[derive(Debug, Clone, PartialEq, Eq, Serialize, Deserialize)]
pub struct VehicleState {
    pub vehicles: Vec<Vehicle>, // Stores all vehicles separately
}

impl VehicleState {
    pub fn new() -> Self {
        VehicleState {
            vehicles: Vec::new(),
        }
    }

    pub fn add_vehicle(&mut self, vehicle: Vehicle) {
        self.vehicles.push(vehicle);
    }

    pub fn find_vehicle(&self, name: &str) -> Option<&Vehicle> {
        self.vehicles.iter().find(|v| v.name == name)
    }

    pub fn find_vehicle_mut(&mut self, name: &str) -> Option<&mut Vehicle> {
        self.vehicles.iter_mut().find(|v| v.name == name)
    }
}

<<<<<<< HEAD
//Kind of Vehicles
#[derive(Clone, Copy, Debug)]
=======
#[derive(Debug, Copy, Clone, PartialEq, Eq, Serialize, Deserialize)]
>>>>>>> 4925edde
pub enum VehicleKind {
    HorizontalCar,
    HorizontalTruck,
    VerticalCar,
    VerticalTruck,
}
//Directions
#[derive(Clone, Copy, Debug)]
enum Direction {
    Horizontal,
    Vertical,
}

#[derive(Debug, Clone, PartialEq, Eq, Serialize, Deserialize)]
pub struct Vehicle {
    pub kind: VehicleKind,
    pub position: [usize; 2],
    pub name: String,
}

impl VehicleKind {
    fn length(self) -> usize {
        match self {
            Self::HorizontalCar => 2,
            Self::VerticalCar => 2,
            Self::HorizontalTruck => 3,
            Self::VerticalTruck => 3,
        }
    }

    fn direction(self) -> Direction {
        match self {
            Self::HorizontalCar | Self::HorizontalTruck => Direction::Horizontal,
            Self::VerticalCar | Self::VerticalTruck => Direction::Vertical,
        }
    }
}

impl Vehicle {
    pub fn new(kind: VehicleKind, position: [usize; 2], name: String) -> Self {
        Self {
            kind,
            position,
            name,
        }
    }

    fn name(&self) -> &str {
        &self.name
    }

    pub fn positions(&self) -> Vec<[usize; 2]> {
        let mut points_positions = Vec::with_capacity(3);
        match self.kind {
            VehicleKind::VerticalCar => {
                let end_point = [self.position[0] + 1, self.position[1]];
                points_positions.push(self.position);
                points_positions.push(end_point);
            }
            VehicleKind::HorizontalCar => {
                let end_point = [self.position[0], self.position[1] + 1];
                points_positions.push(self.position);
                points_positions.push(end_point);
            }
            VehicleKind::VerticalTruck => {
                let middle_point = [self.position[0] + 1, self.position[1]];
                let end_point = [self.position[0] + 2, self.position[1]];
                points_positions.push(self.position);
                points_positions.push(middle_point);
                points_positions.push(end_point);
            }
            VehicleKind::HorizontalTruck => {
                let middle_point = [self.position[0], self.position[1] + 1];
                let end_point = [self.position[0], self.position[1] + 2];
                points_positions.push(self.position);
                points_positions.push(middle_point);
                points_positions.push(end_point);
            }
        }
        points_positions
    }

    fn can_move(&self, direction: &str, grid: &Grid) -> bool {
        match self.kind.direction() {
            Direction::Horizontal => match direction {
                "right" => {
                    let end_position = self.position[1] + self.kind.length(); // Rightmost position of the vehicle
                    end_position < grid.col_size
                        && !grid.cells.contains_key(&(self.position[0], end_position))
                }
                "left" => {
                    self.position[1] > 0
                        && !grid
                            .cells
                            .contains_key(&(self.position[0], self.position[1] - 1))
                }
                _ => false, // Invalid direction
            },
            Direction::Vertical => match direction {
                "up" => {
                    self.position[0] > 0
                        && !grid
                            .cells
                            .contains_key(&(self.position[0] - 1, self.position[1]))
                }
                "down" => {
                    let end_position = self.position[0] + self.kind.length();
                    end_position < grid.row_size
                        && !grid.cells.contains_key(&(end_position, self.position[1]))
                }
                _ => false, // Invalid direction
            },
        }
    }

    fn move_vehicle(&mut self, direction: &str) -> Result<(), String> {
        match direction {
            "up" => self.position[0] -= 1,
            "down" => self.position[0] += 1,
            "left" => self.position[1] -= 1,
            "right" => self.position[1] += 1,
            _ => return Err(format!("Invalid move: {}", direction)),
        }
        Ok(())
    }
}

#[derive(Debug, Clone, PartialEq, Eq, Serialize, Deserialize)]
pub struct Grid {
    pub row_size: usize,
    pub col_size: usize, // Size of the grid (n x m)
    pub cells: HashMap<(usize, usize), String>,
}

impl Grid {
    // Constructor to create a new grid
    pub fn new(row_size: usize, col_size: usize) -> Self {
        Self {
            row_size,
            col_size,
            cells: HashMap::new(),
        }
    }

    pub fn display(&self) {
        for i in 0..self.row_size {
            for j in 0..self.col_size {
                if let Some(obj) = self.cells.get(&(i, j)) {
                    print!("{} ", obj);
                } else {
                    print!(".. "); // Empty cell
                }
            }
            println!();
        }
    }

    fn update(
        &mut self,
        old_positions: Vec<[usize; 2]>,
        new_positions: Vec<[usize; 2]>,
        name: String,
    ) {
        for pos in old_positions {
            self.cells.remove(&(pos[0], pos[1]));
        }
        for pos in new_positions {
            self.cells.insert((pos[0], pos[1]), name.clone());
        }
    }

    pub fn place_object(&mut self, object: &Vehicle) -> Result<String, String> {
        let positions = object.positions();

        for &[x, y] in &positions {
            if x >= self.row_size || y >= self.col_size {
                return Err(format!(
                    "Object {} is out of bounds at ({}, {}).",
                    object.name, x, y
                ));
            }
            if self.cells.contains_key(&(x, y)) {
                return Err(format!("Cell ({}, {}) is already occupied.", x, y));
            }
        }

        for &[x, y] in &positions {
            self.cells.insert((x, y), object.name.clone());
        }

        Ok(format!(
            "{} placed successfully at {:?}",
            object.name, positions
        ))
    }
}

#[derive(Debug, Clone, PartialEq, Eq, Serialize, Deserialize)]
pub struct RedCarProblem {}
impl RedCarProblem {
    pub fn generate_moves(state: &State) -> Vec<Action> {
        let mut actions = Vec::new();

        for object in &state.vehicle_state.vehicles {
            match object.kind.direction() {
                Direction::Vertical => {
                    // Check if the vehicle can move up
                    if object.can_move("up", &state.grid) {
                        let mut parameters = HashMap::new();
<<<<<<< HEAD
                        let action_name; // Format the action name as "Car/Truck_{name}_Move{action}"
                        match object.kind {
                            VehicleKind::HorizontalCar => {
                                action_name = format!("car_{}_move_{}", object.name, "up");
                            }
                            VehicleKind::HorizontalTruck => {
                                action_name = format!("truck_{}_move_{}", object.name, "up");
                            }
                        }
                        parameters.insert("object".to_string(), Value::Text(object.name.clone()));
                        parameters.insert("move".to_string(), Value::Text("up"));
=======
                        let action_name = format!("{}_move_{}", object.name, "up");
                        parameters.insert("object".to_string(), Value::Text(object.name.clone()));
                        parameters.insert("move".to_string(), Value::Text("up".to_string()));
>>>>>>> 4925edde
                        actions.push(Action::new(action_name, 1, parameters));
                    }

                    // Check if the vehicle can move down
                    if object.can_move("down", &state.grid) {
                        let mut parameters = HashMap::new();
<<<<<<< HEAD
                        let action_name; // Format the action name as "Car/Truck_{name}_Move{action}"
                        match object.kind {
                            VehicleKind::HorizontalCar => {
                                action_name = format!("car_{}_move_{}", object.name, "down");
                            }
                            VehicleKind::HorizontalTruck => {
                                action_name = format!("truck_{}_move_{}", object.name, "down");
                            }
                        }
                        parameters.insert("object".to_string(), Value::Text(object.name.clone()));
                        parameters.insert("move".to_string(), Value::Text("down"));
=======
                        let action_name = format!("{}_move_{}", object.name, "down");
                        parameters.insert("object".to_string(), Value::Text(object.name.clone()));
                        parameters.insert("move".to_string(), Value::Text("down".to_string()));
>>>>>>> 4925edde
                        actions.push(Action::new(action_name, 1, parameters));
                    }
                }

                Direction::Horizontal => {
                    // Check if the vehicle can move right
                    if object.can_move("right", &state.grid) {
                        let mut parameters = HashMap::new();
<<<<<<< HEAD
                        let action_name; // Format the action name as "Car/Truck_{name}_Move{action}"
                        match object.kind {
                            VehicleKind::HorizontalCar => {
                                action_name = format!("car_{}_move_{}", object.name, "right");
                            }
                            VehicleKind::HorizontalTruck => {
                                action_name = format!("truck_{}_move_{}", object.name, "right");
                            }
                        }
                        parameters.insert("object".to_string(), Value::Text(object.name.clone()));
                        parameters.insert("move".to_string(), Value::Text("right"));
=======
                        let action_name = format!("{}_move_{}", object.name, "right");
                        parameters.insert("object".to_string(), Value::Text(object.name.clone()));
                        parameters.insert("move".to_string(), Value::Text("right".to_string()));
>>>>>>> 4925edde
                        actions.push(Action::new(action_name, 1, parameters));
                    }
                    // Check if the vehicle can move left
                    if object.can_move("left", &state.grid) {
                        let mut parameters = HashMap::new();
<<<<<<< HEAD
                        let action_name; // Format the action name as "Car/Truck_{name}_Move{action}"
                        match object.kind {
                            VehicleKind::HorizontalCar => {
                                action_name = format!("car_{}_move_{}", object.name, "left");
                            }
                            VehicleKind::HorizontalTruck => {
                                action_name = format!("truck_{}_move_{}", object.name, "left");
                            }
                        }
                        parameters.insert("object".to_string(), Value::Text(object.name.clone()));
                        parameters.insert("move".to_string(), Value::Text("left"));
=======
                        let action_name = format!("{}_move_{}", object.name, "left"); // Format the action name as "Car/Truck_{name}_Move{action}"
                        parameters.insert("object".to_string(), Value::Text(object.name.clone()));
                        parameters.insert("move".to_string(), Value::Text("left".to_string()));
>>>>>>> 4925edde
                        actions.push(Action::new(action_name, 1, parameters));
                    }
                }
            }
        }

        actions // Return the vector of new grid configurations
    }

    fn apply_move_action(state: &State, action: &Action, direction: &str) -> State {
        let mut new_state = state.clone();

        // Extract vehicle name from parameters (now using "object" key)
        let vehicle_name = match action.parameters.get("object") {
            Some(Value::Text(name)) => name.clone(),
            _ => panic!("Action parameters do not contain a valid vehicle name."),
        };

        // Find the vehicle in the grid
        let vehicle_index = new_state
            .vehicle_state
            .vehicles
            .iter()
            .position(|v| v.name == vehicle_name);

        if let Some(index) = vehicle_index {
            let vehicle = &mut new_state.vehicle_state.vehicles[index];

            // Save the old positions before movement
            let old_positions = vehicle.positions();

            // Move the vehicle using its method
            vehicle.move_vehicle(direction);

            // Save the new positions after movement
            let new_positions = vehicle.positions();

            // Update the grid
            new_state
                .grid
                .update(old_positions, new_positions, vehicle.name.clone());
        } else {
            panic!("Vehicle '{}' not found in the grid.", vehicle_name);
        }

        new_state
    }
}

impl Problem for RedCarProblem {
    type State = State;
    fn get_possible_actions(&self, state: &State) -> Vec<Action> {
        Self::generate_moves(state)
    }

    fn apply_action(&self, state: &State, action: &Action) -> State {
        let move_direction = match action.parameters.get("move") {
            Some(Value::Text(dir)) => dir.as_str(),
            _ => panic!("Invalid action: Missing `move` parameter"),
        };

        Self::apply_move_action(state, action, move_direction)
    }

    fn is_goal_state(&self, state: &State) -> bool {
        for vehicle in &state.vehicle_state.vehicles {
            if vehicle.name == "red-car" {
                let positions = vehicle.positions();
                return positions.contains(&[2, state.grid.col_size - 2])
                    && positions.contains(&[2, state.grid.col_size - 1]);
            }
        }
        false
    }
    fn heuristic(&self, state: &State) -> f64 {
        // heuristic is imported during build time from include!("refined_heuristic.in")
        //heuristic(self, state)
        0.0
    }

    fn load_state_from_json(json_path: &str) -> (State, Self) {
        // Open the file and create a buffered reader.
        let file = File::open(json_path).expect("Failed to open JSON file");
        let reader = BufReader::new(file);
        // Parse the JSON using from_reader.
        let json_data: JsonValue = from_reader(reader).expect("Failed to parse JSON");

<<<<<<< HEAD
        // We assume the JSON is an object where each key is a problem name.
        let (problem_name, problem_data) = json_data
            .as_object()
            .expect("Expected a JSON object")
            .iter()
            .next()
            .expect("JSON is empty");
=======
        // Since your JSON file is structured as a direct problem object,
        // treat json_data as the problem data.
        let problem_data = json_data.as_object().expect("Expected a JSON object");
>>>>>>> 4925edde

        // Extract grid dimensions.
        let row_size = problem_data["grid"]["row_size"]
            .as_u64()
            .expect("Missing grid row_size") as usize;
        let col_size = problem_data["grid"]["col_size"]
            .as_u64()
            .expect("Missing grid col_size") as usize;

        // Initialize Grid and an empty VehicleState.
        let mut grid = Grid::new(row_size, col_size);
        let mut vehicle_state = VehicleState::new();

        // Load vehicles from the JSON array.
        if let Some(vehicles) = problem_data["vehicles"].as_array() {
            for v in vehicles {
                let name = v["name"]
                    .as_str()
                    .expect("Missing vehicle name")
                    .to_string();
                let kind_str = v["kind"].as_str().expect("Missing vehicle kind");
                let kind = match kind_str {
                    "HorizontalCar" => VehicleKind::HorizontalCar,
                    "VerticalCar" => VehicleKind::VerticalCar,
                    "HorizontalTruck" => VehicleKind::HorizontalTruck,
                    "VerticalTruck" => VehicleKind::VerticalTruck,
                    _ => panic!("Unknown vehicle kind: {}", kind_str),
                };
                let position = [
                    v["position"][0].as_u64().expect("Invalid position") as usize,
                    v["position"][1].as_u64().expect("Invalid position") as usize,
                ];

<<<<<<< HEAD
=======
                println!(
                    "Parsed vehicle: name = {}, kind = {}, position = {:?}",
                    name, kind_str, position
                );

>>>>>>> 4925edde
                let vehicle = Vehicle::new(kind, position, name);
                vehicle_state.add_vehicle(vehicle.clone());
                grid.place_object(&vehicle)
                    .expect("Failed to place vehicle on grid");
            }
        }

        // Extract cost; default to 0 if missing.
        let cost = problem_data["cost"].as_i64().unwrap_or(0) as i32;

        // Construct the state.
        let state = State {
            grid,
            vehicle_state,
            cost,
        };

        (state, Self {})
    }
}<|MERGE_RESOLUTION|>--- conflicted
+++ resolved
@@ -1,10 +1,6 @@
-<<<<<<< HEAD
-use crate::search::{action::Action, state::StateTrait, state::Value};
-=======
 use crate::problems::problem::Problem;
 use crate::search::{action::Action, state::StateTrait, state::Value};
 use serde::{Deserialize, Serialize};
->>>>>>> 4925edde
 use serde_json::{from_reader, Value as JsonValue};
 use std::collections::HashMap;
 use std::error::Error;
@@ -18,19 +14,7 @@
     pub cost: i32,
 }
 
-<<<<<<< HEAD
-impl State {
-    fn new(row_size: usize, col_size: usize) -> Self {
-        State {
-            grid: Grid::new(row_size, col_size),
-            vehicle_state: VehicleState::new(),
-            cost: 0,
-        }
-    }
-}
-=======
 impl State {}
->>>>>>> 4925edde
 
 impl StateTrait for State {}
 
@@ -59,12 +43,7 @@
     }
 }
 
-<<<<<<< HEAD
-//Kind of Vehicles
-#[derive(Clone, Copy, Debug)]
-=======
 #[derive(Debug, Copy, Clone, PartialEq, Eq, Serialize, Deserialize)]
->>>>>>> 4925edde
 pub enum VehicleKind {
     HorizontalCar,
     HorizontalTruck,
@@ -274,46 +253,18 @@
                     // Check if the vehicle can move up
                     if object.can_move("up", &state.grid) {
                         let mut parameters = HashMap::new();
-<<<<<<< HEAD
-                        let action_name; // Format the action name as "Car/Truck_{name}_Move{action}"
-                        match object.kind {
-                            VehicleKind::HorizontalCar => {
-                                action_name = format!("car_{}_move_{}", object.name, "up");
-                            }
-                            VehicleKind::HorizontalTruck => {
-                                action_name = format!("truck_{}_move_{}", object.name, "up");
-                            }
-                        }
-                        parameters.insert("object".to_string(), Value::Text(object.name.clone()));
-                        parameters.insert("move".to_string(), Value::Text("up"));
-=======
                         let action_name = format!("{}_move_{}", object.name, "up");
                         parameters.insert("object".to_string(), Value::Text(object.name.clone()));
                         parameters.insert("move".to_string(), Value::Text("up".to_string()));
->>>>>>> 4925edde
                         actions.push(Action::new(action_name, 1, parameters));
                     }
 
                     // Check if the vehicle can move down
                     if object.can_move("down", &state.grid) {
                         let mut parameters = HashMap::new();
-<<<<<<< HEAD
-                        let action_name; // Format the action name as "Car/Truck_{name}_Move{action}"
-                        match object.kind {
-                            VehicleKind::HorizontalCar => {
-                                action_name = format!("car_{}_move_{}", object.name, "down");
-                            }
-                            VehicleKind::HorizontalTruck => {
-                                action_name = format!("truck_{}_move_{}", object.name, "down");
-                            }
-                        }
-                        parameters.insert("object".to_string(), Value::Text(object.name.clone()));
-                        parameters.insert("move".to_string(), Value::Text("down"));
-=======
                         let action_name = format!("{}_move_{}", object.name, "down");
                         parameters.insert("object".to_string(), Value::Text(object.name.clone()));
                         parameters.insert("move".to_string(), Value::Text("down".to_string()));
->>>>>>> 4925edde
                         actions.push(Action::new(action_name, 1, parameters));
                     }
                 }
@@ -322,45 +273,17 @@
                     // Check if the vehicle can move right
                     if object.can_move("right", &state.grid) {
                         let mut parameters = HashMap::new();
-<<<<<<< HEAD
-                        let action_name; // Format the action name as "Car/Truck_{name}_Move{action}"
-                        match object.kind {
-                            VehicleKind::HorizontalCar => {
-                                action_name = format!("car_{}_move_{}", object.name, "right");
-                            }
-                            VehicleKind::HorizontalTruck => {
-                                action_name = format!("truck_{}_move_{}", object.name, "right");
-                            }
-                        }
-                        parameters.insert("object".to_string(), Value::Text(object.name.clone()));
-                        parameters.insert("move".to_string(), Value::Text("right"));
-=======
                         let action_name = format!("{}_move_{}", object.name, "right");
                         parameters.insert("object".to_string(), Value::Text(object.name.clone()));
                         parameters.insert("move".to_string(), Value::Text("right".to_string()));
->>>>>>> 4925edde
                         actions.push(Action::new(action_name, 1, parameters));
                     }
                     // Check if the vehicle can move left
                     if object.can_move("left", &state.grid) {
                         let mut parameters = HashMap::new();
-<<<<<<< HEAD
-                        let action_name; // Format the action name as "Car/Truck_{name}_Move{action}"
-                        match object.kind {
-                            VehicleKind::HorizontalCar => {
-                                action_name = format!("car_{}_move_{}", object.name, "left");
-                            }
-                            VehicleKind::HorizontalTruck => {
-                                action_name = format!("truck_{}_move_{}", object.name, "left");
-                            }
-                        }
-                        parameters.insert("object".to_string(), Value::Text(object.name.clone()));
-                        parameters.insert("move".to_string(), Value::Text("left"));
-=======
                         let action_name = format!("{}_move_{}", object.name, "left"); // Format the action name as "Car/Truck_{name}_Move{action}"
                         parameters.insert("object".to_string(), Value::Text(object.name.clone()));
                         parameters.insert("move".to_string(), Value::Text("left".to_string()));
->>>>>>> 4925edde
                         actions.push(Action::new(action_name, 1, parameters));
                     }
                 }
@@ -448,19 +371,9 @@
         // Parse the JSON using from_reader.
         let json_data: JsonValue = from_reader(reader).expect("Failed to parse JSON");
 
-<<<<<<< HEAD
-        // We assume the JSON is an object where each key is a problem name.
-        let (problem_name, problem_data) = json_data
-            .as_object()
-            .expect("Expected a JSON object")
-            .iter()
-            .next()
-            .expect("JSON is empty");
-=======
         // Since your JSON file is structured as a direct problem object,
         // treat json_data as the problem data.
         let problem_data = json_data.as_object().expect("Expected a JSON object");
->>>>>>> 4925edde
 
         // Extract grid dimensions.
         let row_size = problem_data["grid"]["row_size"]
@@ -494,14 +407,11 @@
                     v["position"][1].as_u64().expect("Invalid position") as usize,
                 ];
 
-<<<<<<< HEAD
-=======
                 println!(
                     "Parsed vehicle: name = {}, kind = {}, position = {:?}",
                     name, kind_str, position
                 );
 
->>>>>>> 4925edde
                 let vehicle = Vehicle::new(kind, position, name);
                 vehicle_state.add_vehicle(vehicle.clone());
                 grid.place_object(&vehicle)
